--- conflicted
+++ resolved
@@ -9,50 +9,47 @@
 
 import akka.actor.{ActorSystem, Props}
 import org.slf4j.LoggerFactory
+import org.zalando.scarl.RootSupervisor
+import org.zalando.scarl.ScarlSupervisor
+import org.zalando.scarl.Supervisor.Specs
 import org.zalando.znap.config.{Config, NakadiSource, SnapshotTarget}
-import org.zalando.znap.nakadi.{NakadiTargetSnapshotterSup, NakadiTokens}
+import org.zalando.znap.nakadi.{OAuth, NakadiTargetSnapshotter, NakadiTokens}
 import org.zalando.znap.restapi.Httpd
 import org.zalando.znap.service.SnapshotService
 import org.zalando.znap.service.queue.QueueService
+import org.zalando.znap.service.stream.StreamService
+import scala.concurrent.duration._
+
 
 object Main extends App {
+  private val uid = "znap"
+
   Config
 
   implicit val logger = LoggerFactory.getLogger(Main.getClass)
   logger.info(s"Application instance started with ID ${Config.ApplicationInstanceId}")
 
-//  new Bootstrapper(config).bootstrap()
-
   val tokens = new NakadiTokens()
 
-  implicit val actorSystem = ActorSystem("znap")
+  implicit val actorSystem = ActorSystem(uid)
 
   actorSystem.registerOnTermination {
     LoggerFactory.getLogger(Main.getClass).info("Stopping token refreshing")
     tokens.stop()
   }
 
-<<<<<<< HEAD
-  //
-  // spawn ingress queue coordinator processes
-  actorSystem.actorOf(QueueService.spec(Config.Targets, tokens), QueueService.id)
+  actorSystem.rootSupervisor(
+    Specs(uid, Props(classOf[SubSystemsSupervisor], tokens))
+  )
+}
 
-  //
-  // spawn ingress streams
-  Config.Targets.foreach {
-    case target @ SnapshotTarget(source: NakadiSource, _, _, _) =>
-      actorSystem.actorOf(
-        Props(classOf[NakadiTargetSnapshotterSup], target, tokens),
-        source.eventClass
-=======
-  config.Targets.foreach {
-    case target @ SnapshotTarget(id, source: NakadiSource, _, _, _) =>
-      actorSystem.actorOf(
-        Props(classOf[NakadiTargetSnapshotter], target, config, tokens),
-        id
->>>>>>> 569ccd6a
-      )
-  }
+class SubSystemsSupervisor(oauth: OAuth) extends RootSupervisor {
+  override
+  def supervisorStrategy = strategyOneForOne(3, 2.hours)
 
-  actorSystem.actorOf(Props(classOf[Httpd], config))
+  def specs = Seq(
+      QueueService.spec(oauth),
+      StreamService.spec(oauth),
+      Specs("httpd", Props[Httpd])
+  )
 }