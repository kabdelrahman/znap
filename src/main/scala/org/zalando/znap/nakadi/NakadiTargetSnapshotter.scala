--- conflicted
+++ resolved
@@ -81,12 +81,6 @@
   def working: Receive = {
     case PersistorAcceptPartitionsTimeout(t) =>
       ignore()
-<<<<<<< HEAD
-
-    case event: EventBatch =>
-      diskPersistor forward event
-=======
->>>>>>> a175f61d
   }
 
   override def receive: Receive = initialization
